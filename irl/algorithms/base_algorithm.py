--- conflicted
+++ resolved
@@ -13,10 +13,7 @@
         self.expert_trajs = expert_trajs
 
     def train(self, time_limit=300):
-<<<<<<< HEAD
-=======
         """ Train the algorithm up to time_limit seconds. """
->>>>>>> b77095d1
         raise NotImplementedError()
 
     def get_reward_function(self):
